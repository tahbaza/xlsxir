defmodule Xlsxir.Format do

  @moduledoc """
  Receives parsed excel worksheet data, formats the cell values and returns the data in either a
  list or a map depending on the option chosen.
  """

  @doc """
  Main function of `Format` module. Receives the parsed excel worksheet data, the parsed excel string
  data and the chosen format via `option` which defaults to `:rows`.
  """
  def prepare_output(worksheet, shared_strings, option) do
    case option do
      :rows  -> row_list(worksheet, shared_strings)
      :cells -> cell_map(worksheet, shared_strings)
      _      -> raise ArgumentError, message: "Invalid option."
    end
  end

  @doc """
  Formats parsed excel worksheet into a list of lists containing cell values by row.

  ## Parameters

  - `sheet` - map of xml worksheet data from Excel file that was parsed via Xlsxir.Parse.worksheet/2
  - `strings` - list of sharedStrings.xml from Excel file that was parsed via Xlsxir.Parse.shared_strings/1

  ## Example
      [[row_1_values], [row_2_values], ...]
  """
  def row_list(sheet, strings) do
    sheet
    |> Enum.map(fn row ->
        Enum.map(row, fn {_k, v} -> format_cell_value(v, strings) end)
      end)
  end

  @doc """
  Formats parsed excel worksheet into a map of cell/value pairs.

  ## Parameters

  - `sheet` - map of xml worksheet data from Excel file that was parsed via `Xlsxir.Parse.worksheet/2`
  - `strings` - list of sharedStrings.xml data from Excel file that was parsed via `Xlsxir.Parse.shared_strings/1`

  ## Example

      %{ A1: value_of_cell, B1: value_of_cell, ...}
  """
  def cell_map(sheet, strings) do
    sheet
    |> Enum.map(fn row ->
        Enum.map(row, fn{k, v} ->
          {k, format_cell_value(v, strings)}
        end)
      end)
    |> List.flatten
    |> Enum.reduce(%{}, &(Enum.into [&1], &2))
  end

  @doc """
  Uses attributes from xml to format cell value.

  ## Parameters

  - `list` - list containing attribute and value of column from xml file
  - `strings` - list of strings from the sharedStrings.xml file

  ## Example

      iex> Xlsxir.Format.format_cell_value([nil, '1'], ["A", "B"])
      1
      iex> Xlsxir.Format.format_cell_value(['s', '1'], ["A", "B"])
      "B"
  """
  def format_cell_value(list, strings) do
    case list do
      [ _, ""]     -> ""                                                      # Empty cell with assigned attribute
      ['s', i]     -> Enum.at(strings, List.to_integer(i))                    # Excel type string
      [nil, n]     -> convert_char_number(n)                                  # Excel type number
      ['1', d]     -> Xlsxir.ConvertDate.from_excel(d)                        # Excel type date
<<<<<<< HEAD
      ['str', f_s] -> List.to_string(f_s)                                     # Excel type formula w/ string
      ['e', e]     -> List.to_string(e)                                       # Excel type error
      _            -> raise "Invalid attribute #{list}. Unable to process"    # invalid Excel type
=======
      ['2', d]     -> Xlsxir.ConvertDate.from_excel(d)                        # Excel type date
      ['str', f_s] -> List.to_string(f_s)                                     # Excel type Formula w/ string
      _            -> raise "Unmapped attribute #{Enum.at(list, 0)}. Unable to process"   # Unmapped Excel type
>>>>>>> 62d579e3
    end
  end

  @doc """
  Converts Excel number to either integer or float.
  """
  def convert_char_number(number) do
    number
    |> List.to_string
    |> String.match?(~r/[.]/)
    |> case do
        false -> List.to_integer(number)
        true  -> List.to_float(number)
       end
  end


#### Save for future development ####

#   # generate reference list for all cells
#   defp cell_reference_list do
#     Stream.flat_map(1..1048576, fn n ->
#       Stream.map(0..16384, fn i -> String.to_atom(col_letter(i) <> Integer.to_string(n)) end)
#     end)
#   end

#   defp row_reference_list(n) do
#     Enum.map(0..16384, fn i -> String.to_atom(col_letter(i) <> Integer.to_string(n)) end)
#   end

#   # given index, return Excel column letter (i.e. 0 -> "A", 26 -> "AA")
#   defp col_letter(i), do: do_col_letter(i, [])

#   defp do_col_letter(i, ltrs) when i/26 >= 1 do
#     ltr = rem(i, 26) + 65

#     i/26 - 1
#     |> Float.floor
#     |> round
#     |> do_col_letter([ltr|ltrs])
#   end

#   defp do_col_letter(i, ltrs) do
#     ltr = rem(i, 26) + 65

#     [ltr|ltrs]
#     |> Enum.map(fn(x) -> <<x>> end)
#     |> List.to_string
#   end

end<|MERGE_RESOLUTION|>--- conflicted
+++ resolved
@@ -79,15 +79,10 @@
       ['s', i]     -> Enum.at(strings, List.to_integer(i))                    # Excel type string
       [nil, n]     -> convert_char_number(n)                                  # Excel type number
       ['1', d]     -> Xlsxir.ConvertDate.from_excel(d)                        # Excel type date
-<<<<<<< HEAD
       ['str', f_s] -> List.to_string(f_s)                                     # Excel type formula w/ string
       ['e', e]     -> List.to_string(e)                                       # Excel type error
-      _            -> raise "Invalid attribute #{list}. Unable to process"    # invalid Excel type
-=======
       ['2', d]     -> Xlsxir.ConvertDate.from_excel(d)                        # Excel type date
-      ['str', f_s] -> List.to_string(f_s)                                     # Excel type Formula w/ string
       _            -> raise "Unmapped attribute #{Enum.at(list, 0)}. Unable to process"   # Unmapped Excel type
->>>>>>> 62d579e3
     end
   end
 
